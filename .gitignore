--- conflicted
+++ resolved
@@ -1,10 +1,6 @@
 dev-app
 tmp-testMailQueue.json
-<<<<<<< HEAD
-scripts/e2e_test/runs
-=======
 dist
->>>>>>> fbecac25
 
 # Logs
 logs

--- conflicted
+++ resolved
@@ -1,13 +1,6 @@
 import { ArgumentsCamelCase } from "yargs";
 export declare type CliArguments = ArgumentsCamelCase<{
     port?: number;
-    typescript?: "true" | "false" | boolean;
-<<<<<<< HEAD
-    emails_dir?: "./emails" | "./src/emails";
-}>;
-export declare const command: string[];
-export declare const describe = "initialize mailing in your app";
-=======
     "emails-dir"?: "./emails" | "./src/emails";
 }>;
 export declare const command: string[];
@@ -20,5 +13,4 @@
         description: string;
     };
 };
->>>>>>> 261a98b8
 export declare const handler: (args: CliArguments) => Promise<void>;
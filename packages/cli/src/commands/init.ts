--- conflicted
+++ resolved
@@ -1,15 +1,8 @@
+import prompts from "prompts";
 import { existsSync } from "fs-extra";
 import { ArgumentsCamelCase } from "yargs";
-<<<<<<< HEAD
 import { error, log } from "../log";
-import {
-  getExistingEmailsDir,
-  getPackageJSON,
-  getMailingAPIBaseURL,
-} from "../paths";
-=======
-import { log } from "../log";
->>>>>>> f43ba138
+import { getMailingAPIBaseURL } from "../paths";
 import { generateEmailsDirectory } from "../generators";
 import { handler as previewHandler, PreviewArgs } from "./preview";
 import { writeDefaultConfigFile, DEFAULTS, setConfig } from "../config";
@@ -78,12 +71,9 @@
     if (email?.length > 0) {
       log("Great, talk soon.");
       try {
-        log(`${getMailingAPIBaseURL()}/api/users`, {
-          method: "POST",
-          body: JSON.stringify({ email }),
-        });
         await fetch(`${getMailingAPIBaseURL()}/api/users`, {
           method: "POST",
+          headers: { "Content-Type": "application/json" },
           body: JSON.stringify({ email }),
         });
       } catch (e) {
@@ -94,9 +84,6 @@
     }
   }
 
-<<<<<<< HEAD
-  await previewHandler(args);
-=======
   const previewHandlerArgv: PreviewArgs = {
     port: argv.port,
     quiet: argv.quiet,
@@ -106,5 +93,4 @@
   };
 
   previewHandler(previewHandlerArgv);
->>>>>>> f43ba138
 };
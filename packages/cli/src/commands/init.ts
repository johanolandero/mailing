--- conflicted
+++ resolved
@@ -8,12 +8,7 @@
 
 export type CliArguments = ArgumentsCamelCase<{
   port?: number;
-  typescript?: "true" | "false" | boolean;
-<<<<<<< HEAD
-  emails_dir?: "./emails" | "./src/emails";
-=======
   "emails-dir"?: "./emails" | "./src/emails";
->>>>>>> 261a98b8
 }>;
 
 function looksLikeTypescriptProject(): boolean {
@@ -29,8 +24,6 @@
 
 export const describe = "initialize mailing in your app";
 
-<<<<<<< HEAD
-=======
 export const builder = {
   typescript: {
     description: "use Typescript",
@@ -41,7 +34,6 @@
   },
 };
 
->>>>>>> 261a98b8
 export const handler = async (args: CliArguments) => {
   // check if emails directory already exists
   if (!existsSync("./package.json")) {
@@ -66,14 +58,10 @@
       isTypescript = ts.value;
     }
 
-<<<<<<< HEAD
-    const options = { isTypescript: isTypescript, emailsDir: args.emails_dir };
-=======
     const options = {
       isTypescript: isTypescript,
       emailsDir: args["emails-dir"],
     };
->>>>>>> 261a98b8
     await generateEmailsDirectory(options);
   }
 

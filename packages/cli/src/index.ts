--- conflicted
+++ resolved
@@ -3,12 +3,9 @@
 import yargs from "yargs/yargs";
 import * as preview from "./commands/preview";
 import * as init from "./commands/init";
-<<<<<<< HEAD
 import { looksLikeTypescriptProject, MAILING_CONFIG_FILE } from "./config";
 import { readFileSync } from "fs";
-=======
 import * as exportPreviews from "./commands/exportPreviews";
->>>>>>> c8f7e737
 
 const config = existsSync(MAILING_CONFIG_FILE)
   ? JSON.parse(readFileSync(MAILING_CONFIG_FILE).toString())
@@ -23,10 +20,6 @@
   .default('typescript', looksLikeTypescriptProject())
   .command(preview)
   .command(init)
-<<<<<<< HEAD
+  .command(exportPreviews)
   .help()
-  .argv;
-=======
-  .command(exportPreviews)
-  .help().argv;
->>>>>>> c8f7e737
+  .argv;
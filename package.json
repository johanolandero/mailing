--- conflicted
+++ resolved
@@ -5,11 +5,7 @@
   "scripts": {
     "dev": "yarn link:emails && packages/cli/src/dev.js",
     "dev:js": "yarn link:emails:js && packages/cli/src/dev.js",
-<<<<<<< HEAD
-    "dev:init": "rm -rf emails; packages/cli/src/dev.js",
-=======
     "dev:init": "rm -rf emails mailing.config.json; packages/cli/src/dev.js",
->>>>>>> f43ba138
     "dev:export-previews": "rm -rf previews_html; yarn link:emails; packages/cli/src/dev.js export-previews",
     "link:emails": "rm -rf emails; ln -s packages/cli/src/generator_templates/ts/emails emails;",
     "link:emails:js": "rm -rf emails; ln -s packages/cli/src/generator_templates/js/emails emails;",

--- conflicted
+++ resolved
@@ -3,17 +3,12 @@
   "version": "0.1.0",
   "private": true,
   "scripts": {
-<<<<<<< HEAD
-    "dev": "rm -rf emails; ln -s packages/cli/src/generator_templates/ts/emails emails; packages/cli/src/dev.js",
-    "devjs": "rm -rf emails; ln -s packages/cli/src/generator_templates/js/emails emails; packages/cli/src/dev.js",
-    "dev:init": "rm -rf emails; packages/cli/src/dev.js",
-=======
     "dev": "yarn link:emails && packages/cli/src/dev.js",
     "dev:js": "yarn link:emails:js && packages/cli/src/dev.js",
+    "dev:init": "rm -rf emails; packages/cli/src/dev.js",
     "dev:export-previews": "rm -rf previews_html; yarn link:emails; packages/cli/src/dev.js export-previews",
     "link:emails": "rm -rf emails; ln -s packages/cli/src/generator_templates/ts/emails emails;",
     "link:emails:js": "rm -rf emails; ln -s packages/cli/src/generator_templates/js/emails emails;",
->>>>>>> c8f7e737
     "build": "preconstruct build && yarn build:next && yarn copy:files",
     "build:next": "cd packages/cli && yarn build",
     "copy:files": "cp -nR packages/cli/src/generator_templates packages/cli/dist; cp -nR packages/cli/.next packages/cli/dist; cp -nR packages/cli/public packages/cli/dist; rm -rf packages/cli/dist/.next/cache",
